--- conflicted
+++ resolved
@@ -96,11 +96,7 @@
 
 	go func() {
 		err := hs.ListenAndServe()
-<<<<<<< HEAD
-		if err != nil {
-=======
-		if err != nil && err != http.ErrServerClosed {
->>>>>>> 2093cb90
+		if err != nil && err != http.ErrServerClosed {
 			t.Errorf("error listening the interface: error %v", err)
 		}
 	}()
@@ -201,19 +197,11 @@
 
 	go func() {
 		err := hs.ListenAndServe()
-<<<<<<< HEAD
-		if err != nil {
-			t.Errorf("error listening the interface: error %v", err)
-		}
-	}()
-	time.Sleep(time.Millisecond * 10)
-=======
 		if err != nil && err != http.ErrServerClosed {
 			t.Errorf("error listening the interface: error %v", err)
 		}
 	}()
 	time.Sleep(time.Millisecond * 100)
->>>>>>> 2093cb90
 
 	req, err := http.NewRequest("GET", "http://localhost:8078?hello=world", nil)
 	assert.NoError(t, err)
@@ -272,11 +260,7 @@
 
 	go func() {
 		err := hs.ListenAndServe()
-<<<<<<< HEAD
-		if err != nil {
-=======
-		if err != nil && err != http.ErrServerClosed {
->>>>>>> 2093cb90
+		if err != nil && err != http.ErrServerClosed {
 			t.Errorf("error listening the interface: error %v", err)
 		}
 	}()
@@ -338,11 +322,7 @@
 
 	go func() {
 		err := hs.ListenAndServe()
-<<<<<<< HEAD
-		if err != nil {
-=======
-		if err != nil && err != http.ErrServerClosed {
->>>>>>> 2093cb90
+		if err != nil && err != http.ErrServerClosed {
 			t.Errorf("error listening the interface: error %v", err)
 		}
 	}()
@@ -404,11 +384,7 @@
 
 	go func() {
 		err := hs.ListenAndServe()
-<<<<<<< HEAD
-		if err != nil {
-=======
-		if err != nil && err != http.ErrServerClosed {
->>>>>>> 2093cb90
+		if err != nil && err != http.ErrServerClosed {
 			t.Errorf("error listening the interface: error %v", err)
 		}
 	}()
@@ -475,11 +451,7 @@
 
 	go func() {
 		err := hs.ListenAndServe()
-<<<<<<< HEAD
-		if err != nil {
-=======
-		if err != nil && err != http.ErrServerClosed {
->>>>>>> 2093cb90
+		if err != nil && err != http.ErrServerClosed {
 			t.Errorf("error listening the interface: error %v", err)
 		}
 	}()
@@ -545,11 +517,7 @@
 
 	go func() {
 		err := hs.ListenAndServe()
-<<<<<<< HEAD
-		if err != nil {
-=======
-		if err != nil && err != http.ErrServerClosed {
->>>>>>> 2093cb90
+		if err != nil && err != http.ErrServerClosed {
 			t.Errorf("error listening the interface: error %v", err)
 		}
 	}()
@@ -566,10 +534,6 @@
 		err := r.Body.Close()
 		if err != nil {
 			t.Errorf("error during the closing Body: error %v", err)
-<<<<<<< HEAD
-
-=======
->>>>>>> 2093cb90
 		}
 	}()
 
@@ -614,11 +578,7 @@
 
 	go func() {
 		err := hs.ListenAndServe()
-<<<<<<< HEAD
-		if err != nil {
-=======
-		if err != nil && err != http.ErrServerClosed {
->>>>>>> 2093cb90
+		if err != nil && err != http.ErrServerClosed {
 			t.Errorf("error listening the interface: error %v", err)
 		}
 	}()
@@ -680,11 +640,7 @@
 
 	go func() {
 		err := hs.ListenAndServe()
-<<<<<<< HEAD
-		if err != nil {
-=======
-		if err != nil && err != http.ErrServerClosed {
->>>>>>> 2093cb90
+		if err != nil && err != http.ErrServerClosed {
 			t.Errorf("error listening the interface: error %v", err)
 		}
 	}()
@@ -758,11 +714,7 @@
 
 	go func() {
 		err := hs.ListenAndServe()
-<<<<<<< HEAD
-		if err != nil {
-=======
-		if err != nil && err != http.ErrServerClosed {
->>>>>>> 2093cb90
+		if err != nil && err != http.ErrServerClosed {
 			t.Errorf("error listening the interface: error %v", err)
 		}
 	}()
@@ -830,11 +782,7 @@
 
 	go func() {
 		err := hs.ListenAndServe()
-<<<<<<< HEAD
-		if err != nil {
-=======
-		if err != nil && err != http.ErrServerClosed {
->>>>>>> 2093cb90
+		if err != nil && err != http.ErrServerClosed {
 			t.Errorf("error listening the interface: error %v", err)
 		}
 	}()
@@ -908,11 +856,7 @@
 
 	go func() {
 		err := hs.ListenAndServe()
-<<<<<<< HEAD
-		if err != nil {
-=======
-		if err != nil && err != http.ErrServerClosed {
->>>>>>> 2093cb90
+		if err != nil && err != http.ErrServerClosed {
 			t.Errorf("error listening the interface: error %v", err)
 		}
 	}()
@@ -986,11 +930,7 @@
 
 	go func() {
 		err := hs.ListenAndServe()
-<<<<<<< HEAD
-		if err != nil {
-=======
-		if err != nil && err != http.ErrServerClosed {
->>>>>>> 2093cb90
+		if err != nil && err != http.ErrServerClosed {
 			t.Errorf("error listening the interface: error %v", err)
 		}
 	}()
@@ -1064,11 +1004,7 @@
 
 	go func() {
 		err := hs.ListenAndServe()
-<<<<<<< HEAD
-		if err != nil {
-=======
-		if err != nil && err != http.ErrServerClosed {
->>>>>>> 2093cb90
+		if err != nil && err != http.ErrServerClosed {
 			t.Errorf("error listening the interface: error %v", err)
 		}
 	}()
@@ -1080,12 +1016,8 @@
 	if err != nil {
 		t.Errorf("error writing the field: error %v", err)
 	}
-<<<<<<< HEAD
 
 	err = w.WriteField("key", "value")
-=======
-
-	err = w.WriteField("key", "value")
 	if err != nil {
 		t.Errorf("error writing the field: error %v", err)
 	}
@@ -1111,39 +1043,11 @@
 	}
 
 	err = w.WriteField("arr[x][y][e]", "f")
->>>>>>> 2093cb90
-	if err != nil {
-		t.Errorf("error writing the field: error %v", err)
-	}
-
-<<<<<<< HEAD
-	err = w.WriteField("name[]", "name1")
-	if err != nil {
-		t.Errorf("error writing the field: error %v", err)
-	}
-
-	err = w.WriteField("name[]", "name2")
-	if err != nil {
-		t.Errorf("error writing the field: error %v", err)
-	}
-
-	err = w.WriteField("name[]", "name3")
-	if err != nil {
-		t.Errorf("error writing the field: error %v", err)
-	}
-
-	err = w.WriteField("arr[x][y][z]", "y")
-	if err != nil {
-		t.Errorf("error writing the field: error %v", err)
-	}
-
-	err = w.WriteField("arr[x][y][e]", "f")
-	if err != nil {
-		t.Errorf("error writing the field: error %v", err)
-	}
-
-=======
->>>>>>> 2093cb90
+
+	if err != nil {
+		t.Errorf("error writing the field: error %v", err)
+	}
+
 	err = w.WriteField("arr[c]p", "l")
 	if err != nil {
 		t.Errorf("error writing the field: error %v", err)
@@ -1216,11 +1120,7 @@
 
 	go func() {
 		err := hs.ListenAndServe()
-<<<<<<< HEAD
-		if err != nil {
-=======
-		if err != nil && err != http.ErrServerClosed {
->>>>>>> 2093cb90
+		if err != nil && err != http.ErrServerClosed {
 			t.Errorf("error listening the interface: error %v", err)
 		}
 	}()
@@ -1237,9 +1137,9 @@
 	if err != nil {
 		t.Errorf("error writing the field: error %v", err)
 	}
-<<<<<<< HEAD
 
 	err = w.WriteField("name[]", "name1")
+
 	if err != nil {
 		t.Errorf("error writing the field: error %v", err)
 	}
@@ -1250,27 +1150,10 @@
 	}
 
 	err = w.WriteField("name[]", "name3")
-=======
-
-	err = w.WriteField("name[]", "name1")
->>>>>>> 2093cb90
-	if err != nil {
-		t.Errorf("error writing the field: error %v", err)
-	}
-
-<<<<<<< HEAD
-=======
-	err = w.WriteField("name[]", "name2")
-	if err != nil {
-		t.Errorf("error writing the field: error %v", err)
-	}
-
-	err = w.WriteField("name[]", "name3")
-	if err != nil {
-		t.Errorf("error writing the field: error %v", err)
-	}
-
->>>>>>> 2093cb90
+	if err != nil {
+		t.Errorf("error writing the field: error %v", err)
+	}
+
 	err = w.WriteField("arr[x][y][z]", "y")
 	if err != nil {
 		t.Errorf("error writing the field: error %v", err)
@@ -1353,11 +1236,8 @@
 
 	go func() {
 		err := hs.ListenAndServe()
-<<<<<<< HEAD
-		if err != nil {
-=======
-		if err != nil && err != http.ErrServerClosed {
->>>>>>> 2093cb90
+
+		if err != nil && err != http.ErrServerClosed {
 			t.Errorf("error listening the interface: error %v", err)
 		}
 	}()
@@ -1369,12 +1249,8 @@
 	if err != nil {
 		t.Errorf("error writing the field: error %v", err)
 	}
-<<<<<<< HEAD
 
 	err = w.WriteField("key", "value")
-=======
-
-	err = w.WriteField("key", "value")
 	if err != nil {
 		t.Errorf("error writing the field: error %v", err)
 	}
@@ -1385,33 +1261,17 @@
 	}
 
 	err = w.WriteField("name[]", "name2")
->>>>>>> 2093cb90
-	if err != nil {
-		t.Errorf("error writing the field: error %v", err)
-	}
-
-<<<<<<< HEAD
-	err = w.WriteField("name[]", "name1")
-=======
+
+	if err != nil {
+		t.Errorf("error writing the field: error %v", err)
+	}
+
 	err = w.WriteField("name[]", "name3")
->>>>>>> 2093cb90
-	if err != nil {
-		t.Errorf("error writing the field: error %v", err)
-	}
-
-<<<<<<< HEAD
-	err = w.WriteField("name[]", "name2")
-	if err != nil {
-		t.Errorf("error writing the field: error %v", err)
-	}
-
-	err = w.WriteField("name[]", "name3")
-	if err != nil {
-		t.Errorf("error writing the field: error %v", err)
-	}
-
-=======
->>>>>>> 2093cb90
+
+	if err != nil {
+		t.Errorf("error writing the field: error %v", err)
+	}
+
 	err = w.WriteField("arr[x][y][z]", "y")
 	if err != nil {
 		t.Errorf("error writing the field: error %v", err)
@@ -1494,11 +1354,7 @@
 
 	go func() {
 		err := hs.ListenAndServe()
-<<<<<<< HEAD
-		if err != nil {
-=======
-		if err != nil && err != http.ErrServerClosed {
->>>>>>> 2093cb90
+		if err != nil && err != http.ErrServerClosed {
 			t.Errorf("error listening the interface: error %v", err)
 		}
 	}()
@@ -1542,11 +1398,7 @@
 
 	go func() {
 		err := hs.ListenAndServe()
-<<<<<<< HEAD
-		if err != nil {
-=======
-		if err != nil && err != http.ErrServerClosed {
->>>>>>> 2093cb90
+		if err != nil && err != http.ErrServerClosed {
 			t.Errorf("error listening the interface: error %v", err)
 		}
 	}()
@@ -1590,11 +1442,7 @@
 
 	go func() {
 		err := hs.ListenAndServe()
-<<<<<<< HEAD
-		if err != nil {
-=======
-		if err != nil && err != http.ErrServerClosed {
->>>>>>> 2093cb90
+		if err != nil && err != http.ErrServerClosed {
 			t.Errorf("error listening the interface: error %v", err)
 		}
 	}()
@@ -1655,11 +1503,7 @@
 
 	go func() {
 		err := hs.ListenAndServe()
-<<<<<<< HEAD
-		if err != nil {
-=======
-		if err != nil && err != http.ErrServerClosed {
->>>>>>> 2093cb90
+		if err != nil && err != http.ErrServerClosed {
 			t.Errorf("error listening the interface: error %v", err)
 		}
 	}()
@@ -1718,11 +1562,7 @@
 
 	go func() {
 		err := hs.ListenAndServe()
-<<<<<<< HEAD
-		if err != nil {
-=======
-		if err != nil && err != http.ErrServerClosed {
->>>>>>> 2093cb90
+		if err != nil && err != http.ErrServerClosed {
 			t.Errorf("error listening the interface: error %v", err)
 		}
 	}()
@@ -1781,11 +1621,7 @@
 
 	go func() {
 		err := hs.ListenAndServe()
-<<<<<<< HEAD
-		if err != nil {
-=======
-		if err != nil && err != http.ErrServerClosed {
->>>>>>> 2093cb90
+		if err != nil && err != http.ErrServerClosed {
 			t.Errorf("error listening the interface: error %v", err)
 		}
 	}()
@@ -1857,11 +1693,7 @@
 
 	go func() {
 		err := hs.ListenAndServe()
-<<<<<<< HEAD
-		if err != nil {
-=======
-		if err != nil && err != http.ErrServerClosed {
->>>>>>> 2093cb90
+		if err != nil && err != http.ErrServerClosed {
 			t.Errorf("error listening the interface: error %v", err)
 		}
 	}()
@@ -1920,11 +1752,7 @@
 
 	go func() {
 		err := hs.ListenAndServe()
-<<<<<<< HEAD
-		if err != nil {
-=======
-		if err != nil && err != http.ErrServerClosed {
->>>>>>> 2093cb90
+		if err != nil && err != http.ErrServerClosed {
 			t.Errorf("error listening the interface: error %v", err)
 		}
 	}()
@@ -1987,11 +1815,7 @@
 
 	go func() {
 		err := hs.ListenAndServe()
-<<<<<<< HEAD
-		if err != nil {
-=======
-		if err != nil && err != http.ErrServerClosed {
->>>>>>> 2093cb90
+		if err != nil && err != http.ErrServerClosed {
 			t.Errorf("error listening the interface: error %v", err)
 		}
 	}()
@@ -2054,11 +1878,7 @@
 
 	go func() {
 		err := hs.ListenAndServe()
-<<<<<<< HEAD
-		if err != nil {
-=======
-		if err != nil && err != http.ErrServerClosed {
->>>>>>> 2093cb90
+		if err != nil && err != http.ErrServerClosed {
 			t.Errorf("error listening the interface: error %v", err)
 		}
 	}()
@@ -2109,11 +1929,7 @@
 
 	go func() {
 		err := hs.ListenAndServe()
-<<<<<<< HEAD
-		if err != nil {
-=======
-		if err != nil && err != http.ErrServerClosed {
->>>>>>> 2093cb90
+		if err != nil && err != http.ErrServerClosed {
 			b.Errorf("error listening the interface: error %v", err)
 		}
 	}()
