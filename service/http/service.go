--- conflicted
+++ resolved
@@ -184,18 +184,10 @@
 	if s.fcgi != nil {
 		go func() {
 			err := s.fcgi.Shutdown(context.Background())
-<<<<<<< HEAD
-			if err != nil {
-				// TODO think about returning error from this Stop function
-				// Stop() error
-				// push error from goroutines to the channel and block unil error or success shutdown or timeout
-				fmt.Println(fmt.Errorf("error shutting down the server, error: %v", err))
-=======
 			if err != nil && err != http.ErrServerClosed {
 				// Stop() error
 				// push error from goroutines to the channel and block unil error or success shutdown or timeout
 				s.log.Error(fmt.Errorf("error shutting down the fcgi server, error: %v", err))
->>>>>>> 2093cb90
 				return
 			}
 		}()
@@ -203,15 +195,9 @@
 
 	if s.https != nil {
 		go func() {
-<<<<<<< HEAD
-			err := s.fcgi.Shutdown(context.Background())
-			if err != nil {
-				fmt.Println(fmt.Errorf("error shutting down the server, error: %v", err))
-=======
 			err := s.https.Shutdown(context.Background())
 			if err != nil && err != http.ErrServerClosed {
 				s.log.Error(fmt.Errorf("error shutting down the https server, error: %v", err))
->>>>>>> 2093cb90
 				return
 			}
 		}()
@@ -219,15 +205,9 @@
 
 	if s.http != nil {
 		go func() {
-<<<<<<< HEAD
-			err := s.fcgi.Shutdown(context.Background())
-			if err != nil {
-				fmt.Println(fmt.Errorf("error shutting down the server, error: %v", err))
-=======
 			err := s.http.Shutdown(context.Background())
 			if err != nil && err != http.ErrServerClosed {
 				s.log.Error(fmt.Errorf("error shutting down the http server, error: %v", err))
->>>>>>> 2093cb90
 				return
 			}
 		}()
