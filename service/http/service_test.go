--- conflicted
+++ resolved
@@ -54,13 +54,7 @@
 	c.Register(ID, &Service{})
 
 	err := c.Init(&testCfg{httpCfg: `{"Enable":true}`})
-<<<<<<< HEAD
-	if err != nil {
-		t.Errorf("error during the Init: error %v", err)
-	}
-=======
 	assert.Error(t, err)
->>>>>>> 2093cb90
 
 	s, st := c.Get(ID)
 	assert.NotNil(t, s)
