--- conflicted
+++ resolved
@@ -105,22 +105,14 @@
 	return sp.ww.RemoveWorker(ctx, wb)
 }
 
-<<<<<<< HEAD
-func (p *StaticPool) Exec(rqs Payload) (Payload, error) {
+func (sp *StaticPool) Exec(p Payload) (Payload, error) {
 	const op = errors.Op("Exec")
-	w, err := p.ww.GetFreeWorker(context.Background())
+	if sp.cfg.Debug {
+		return sp.execDebug(p)
+	}
+	w, err := sp.ww.GetFreeWorker(context.Background())
 	if err != nil && errors.Is(errors.ErrWatcherStopped, err) {
 		return EmptyPayload, errors.E(op, err)
-=======
-func (sp *StaticPool) Exec(p Payload) (Payload, error) {
-	if sp.cfg.Debug {
-		return sp.execDebug(p)
-	}
-
-	w, err := sp.ww.GetFreeWorker(context.Background())
-	if err != nil && errors.Is(err, ErrWatcherStopped) {
-		return EmptyPayload, ErrWatcherStopped
->>>>>>> 105bde0e
 	} else if err != nil {
 		return EmptyPayload, err
 	}
@@ -182,7 +174,21 @@
 	return rsp, nil
 }
 
-<<<<<<< HEAD
+func (sp *StaticPool) execDebug(p Payload) (Payload, error) {
+	sw, err := sp.ww.allocator()
+	if err != nil {
+		return EmptyPayload, err
+	}
+
+	r, err := sw.(SyncWorker).Exec(p)
+
+	if stopErr := sw.Stop(context.Background()); stopErr != nil {
+		sp.events.Push(WorkerEvent{Event: EventWorkerError, Worker: sw, Payload: err})
+	}
+
+	return r, err
+}
+
 func (p *StaticPool) ExecWithContext(ctx context.Context, rqs Payload) (Payload, error) {
 	const op = errors.Op("Exec")
 	w, err := p.ww.GetFreeWorker(context.Background())
@@ -250,93 +256,6 @@
 	}
 	return rsp, nil
 }
-=======
-func (sp *StaticPool) execDebug(p Payload) (Payload, error) {
-	sw, err := sp.ww.allocator()
-	if err != nil {
-		return EmptyPayload, err
-	}
-
-	r, err := sw.(SyncWorker).Exec(p)
-
-	if stopErr := sw.Stop(context.Background()); stopErr != nil {
-		sp.events.Push(WorkerEvent{Event: EventWorkerError, Worker: sw, Payload: err})
-	}
-
-	return r, err
-}
-
-// Exec one task with given payload and context, returns result or error.
-// func (p *StaticPool) ExecWithContext(ctx context.Context, rqs Payload) (Payload, error) {
-//	// todo: why TODO passed here?
-//	getWorkerCtx, cancel := context.WithTimeout(context.TODO(), p.cfg.AllocateTimeout)
-//	defer cancel()
-//	w, err := p.ww.GetFreeWorker(getWorkerCtx)
-//	if err != nil && errors.Is(err, ErrWatcherStopped) {
-//		return EmptyPayload, ErrWatcherStopped
-//	} else if err != nil {
-//		return EmptyPayload, err
-//	}
-//
-//	sw := w.(SyncWorker)
-//
-//	// todo: implement worker destroy
-//	//execCtx context.Context
-//	//if p.cfg.Supervisor.ExecTTL != 0 {
-//	//	var cancel2 context.CancelFunc
-//	//	execCtx, cancel2 = context.WithTimeout(context.TODO(), p.cfg.Supervisor.ExecTTL)
-//	//	defer cancel2()
-//	//} else {
-//	//	execCtx = ctx
-//	//}
-//
-//	rsp, err := sw.Exec(rqs)
-//	if err != nil {
-//		errJ := p.checkMaxJobs(ctx, w)
-//		if errJ != nil {
-//			// todo: worker was not destroyed
-//			return EmptyPayload, fmt.Errorf("%v, %v", err, errJ)
-//		}
-//
-//		// soft job errors are allowed
-//		if _, jobError := err.(ExecError); jobError {
-//			p.ww.PushWorker(w)
-//			return EmptyPayload, err
-//		}
-//
-//		sw.State().Set(StateInvalid)
-//		errS := w.Stop(ctx)
-//		if errS != nil {
-//			return EmptyPayload, fmt.Errorf("%v, %v", err, errS)
-//		}
-//
-//		return EmptyPayload, err
-//	}
-//
-//	// worker want's to be terminated
-//	if rsp.Body == nil && rsp.Context != nil && string(rsp.Context) == StopRequest {
-//		w.State().Set(StateInvalid)
-//		err = w.Stop(ctx)
-//		if err != nil {
-//			return EmptyPayload, err
-//		}
-//		return p.ExecWithContext(ctx, rqs)
-//	}
-//
-//	if p.cfg.MaxJobs != 0 && w.State().NumExecs() >= p.cfg.MaxJobs {
-//		err = p.ww.AllocateNew(ctx)
-//		if err != nil {
-//			return EmptyPayload, err
-//		}
-//	} else {
-//		p.muw.Lock()
-//		p.ww.PushWorker(w)
-//		p.muw.Unlock()
-//	}
-//
-//	return rsp, nil
-// }
->>>>>>> 105bde0e
 
 // Destroy all underlying stack (but let them to complete the task).
 func (sp *StaticPool) Destroy(ctx context.Context) {
