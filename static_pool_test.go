package roadrunner

import (
	"github.com/stretchr/testify/assert"
	"log"
	"os/exec"
	"runtime"
	"strconv"
	"strings"
	"sync"
	"testing"
	"time"
)

var cfg = Config{
	NumWorkers:      int64(runtime.NumCPU()),
	AllocateTimeout: time.Second,
	DestroyTimeout:  time.Second,
}

func Test_NewPool(t *testing.T) {
	p, err := NewPool(
		func() *exec.Cmd { return exec.Command("php", "tests/client.php", "echo", "pipes") },
		NewPipeFactory(),
		cfg,
	)
	assert.NoError(t, err)

	assert.Equal(t, cfg, p.Config())

	defer p.Destroy()

	assert.NotNil(t, p)
}

func Test_StaticPool_Invalid(t *testing.T) {
	p, err := NewPool(
		func() *exec.Cmd { return exec.Command("php", "tests/invalid.php") },
		NewPipeFactory(),
		cfg,
	)

	assert.Nil(t, p)
	assert.Error(t, err)
}

func Test_ConfigError(t *testing.T) {
	p, err := NewPool(
		func() *exec.Cmd { return exec.Command("php", "tests/client.php", "echo", "pipes") },
		NewPipeFactory(),
		Config{
			AllocateTimeout: time.Second,
			DestroyTimeout:  time.Second,
		},
	)

	assert.Nil(t, p)
	assert.Error(t, err)
}

func Test_StaticPool_Echo(t *testing.T) {
	p, err := NewPool(
		func() *exec.Cmd { return exec.Command("php", "tests/client.php", "echo", "pipes") },
		NewPipeFactory(),
		cfg,
	)
	assert.NoError(t, err)

	defer p.Destroy()

	assert.NotNil(t, p)

	res, err := p.Exec(&Payload{Body: []byte("hello")})

	assert.NoError(t, err)
	assert.NotNil(t, res)
	assert.NotNil(t, res.Body)
	assert.Nil(t, res.Context)

	assert.Equal(t, "hello", res.String())
}

func Test_StaticPool_Echo_NilContext(t *testing.T) {
	p, err := NewPool(
		func() *exec.Cmd { return exec.Command("php", "tests/client.php", "echo", "pipes") },
		NewPipeFactory(),
		cfg,
	)
	assert.NoError(t, err)

	defer p.Destroy()

	assert.NotNil(t, p)

	res, err := p.Exec(&Payload{Body: []byte("hello"), Context: nil})

	assert.NoError(t, err)
	assert.NotNil(t, res)
	assert.NotNil(t, res.Body)
	assert.Nil(t, res.Context)

	assert.Equal(t, "hello", res.String())
}

func Test_StaticPool_Echo_Context(t *testing.T) {
	p, err := NewPool(
		func() *exec.Cmd { return exec.Command("php", "tests/client.php", "head", "pipes") },
		NewPipeFactory(),
		cfg,
	)
	assert.NoError(t, err)

	defer p.Destroy()

	assert.NotNil(t, p)

	res, err := p.Exec(&Payload{Body: []byte("hello"), Context: []byte("world")})

	assert.NoError(t, err)
	assert.NotNil(t, res)
	assert.Nil(t, res.Body)
	assert.NotNil(t, res.Context)

	assert.Equal(t, "world", string(res.Context))
}

func Test_StaticPool_JobError(t *testing.T) {
	p, err := NewPool(
		func() *exec.Cmd { return exec.Command("php", "tests/client.php", "error", "pipes") },
		NewPipeFactory(),
		cfg,
	)
	assert.NoError(t, err)
	defer p.Destroy()

	assert.NotNil(t, p)

	res, err := p.Exec(&Payload{Body: []byte("hello")})

	assert.Error(t, err)
	assert.Nil(t, res)

	assert.IsType(t, JobError{}, err)
	assert.Equal(t, "hello", err.Error())
}

func Test_StaticPool_Broken_Replace(t *testing.T) {
	p, err := NewPool(
		func() *exec.Cmd { return exec.Command("php", "tests/client.php", "broken", "pipes") },
		NewPipeFactory(),
		cfg,
	)
	assert.NoError(t, err)
	defer p.Destroy()

	assert.NotNil(t, p)

	done := make(chan interface{})
	p.Listen(func(e int, ctx interface{}) {
		if err, ok := ctx.(error); ok {
			if strings.Contains(err.Error(), "undefined_function()") {
				close(done)
			}
		}
	})

	res, err := p.Exec(&Payload{Body: []byte("hello")})

	assert.Error(t, err)
	assert.Nil(t, res)

	<-done
}

func Test_StaticPool_Broken_FromOutside(t *testing.T) {
	p, err := NewPool(
		func() *exec.Cmd { return exec.Command("php", "tests/client.php", "echo", "pipes") },
		NewPipeFactory(),
		cfg,
	)
	assert.NoError(t, err)
	defer p.Destroy()

	assert.NotNil(t, p)

	res, err := p.Exec(&Payload{Body: []byte("hello")})

	assert.NoError(t, err)
	assert.NotNil(t, res)
	assert.NotNil(t, res.Body)
	assert.Nil(t, res.Context)

	assert.Equal(t, "hello", res.String())
	assert.Equal(t, runtime.NumCPU(), len(p.Workers()))

	destructed := make(chan interface{})
	p.Listen(func(e int, ctx interface{}) {
		if e == EventWorkerConstruct {
			destructed <- nil
		}
	})

	// killing random worker and expecting pool to replace it
<<<<<<< HEAD
	p.muw.Lock()
=======
>>>>>>> 2093cb90
	err = p.Workers()[0].cmd.Process.Kill()
	if err != nil {
		t.Errorf("error killing the process: error %v", err)
	}
<<<<<<< HEAD
	p.muw.Unlock()
=======

>>>>>>> 2093cb90
	<-destructed

	for _, w := range p.Workers() {
		assert.Equal(t, StateReady, w.state.Value())
	}
}

func Test_StaticPool_AllocateTimeout(t *testing.T) {
	p, err := NewPool(
		func() *exec.Cmd { return exec.Command("php", "tests/client.php", "delay", "pipes") },
		NewPipeFactory(),
		Config{
			NumWorkers:      1,
			AllocateTimeout: time.Millisecond * 50,
			DestroyTimeout:  time.Second,
		},
	)

	assert.NotNil(t, p)
	assert.NoError(t, err)

	done := make(chan interface{})
	go func() {
		_, err := p.Exec(&Payload{Body: []byte("100")})
		assert.NoError(t, err)
		close(done)
	}()

	// to ensure that worker is already busy
	time.Sleep(time.Millisecond * 10)

	_, err = p.Exec(&Payload{Body: []byte("10")})
	assert.Error(t, err)
	assert.Contains(t, err.Error(), "worker timeout")

	<-done
	p.Destroy()
}

func Test_StaticPool_Replace_Worker(t *testing.T) {
	p, err := NewPool(
		func() *exec.Cmd { return exec.Command("php", "tests/client.php", "pid", "pipes") },
		NewPipeFactory(),
		Config{
			NumWorkers:      1,
			MaxJobs:         1,
			AllocateTimeout: time.Second,
			DestroyTimeout:  time.Second,
		},
	)
	assert.NoError(t, err)
	defer p.Destroy()

	assert.NotNil(t, p)

	var lastPID string
	lastPID = strconv.Itoa(*p.Workers()[0].Pid)

	res, _ := p.Exec(&Payload{Body: []byte("hello")})
	assert.Equal(t, lastPID, string(res.Body))

	for i := 0; i < 10; i++ {
		res, err := p.Exec(&Payload{Body: []byte("hello")})

		assert.NoError(t, err)
		assert.NotNil(t, res)
		assert.NotNil(t, res.Body)
		assert.Nil(t, res.Context)

		assert.NotEqual(t, lastPID, string(res.Body))
		lastPID = string(res.Body)
	}
}

// identical to replace but controlled on worker side
func Test_StaticPool_Stop_Worker(t *testing.T) {
	p, err := NewPool(
		func() *exec.Cmd { return exec.Command("php", "tests/client.php", "stop", "pipes") },
		NewPipeFactory(),
		Config{
			NumWorkers:      1,
			AllocateTimeout: time.Second,
			DestroyTimeout:  time.Second,
		},
	)
	assert.NoError(t, err)
	defer p.Destroy()

	assert.NotNil(t, p)

	var lastPID string
	lastPID = strconv.Itoa(*p.Workers()[0].Pid)

	res, _ := p.Exec(&Payload{Body: []byte("hello")})
	assert.Equal(t, lastPID, string(res.Body))

	for i := 0; i < 10; i++ {
		res, err := p.Exec(&Payload{Body: []byte("hello")})

		assert.NoError(t, err)
		assert.NotNil(t, res)
		assert.NotNil(t, res.Body)
		assert.Nil(t, res.Context)

		assert.NotEqual(t, lastPID, string(res.Body))
		lastPID = string(res.Body)
	}
}

// identical to replace but controlled on worker side
func Test_Static_Pool_Destroy_And_Close(t *testing.T) {
	p, err := NewPool(
		func() *exec.Cmd { return exec.Command("php", "tests/client.php", "delay", "pipes") },
		NewPipeFactory(),
		Config{
			NumWorkers:      1,
			AllocateTimeout: time.Second,
			DestroyTimeout:  time.Second,
		},
	)

	assert.NotNil(t, p)
	assert.NoError(t, err)

	p.Destroy()
	_, err = p.Exec(&Payload{Body: []byte("100")})
	assert.Error(t, err)
}

// identical to replace but controlled on worker side
func Test_Static_Pool_Destroy_And_Close_While_Wait(t *testing.T) {
	p, err := NewPool(
		func() *exec.Cmd { return exec.Command("php", "tests/client.php", "delay", "pipes") },
		NewPipeFactory(),
		Config{
			NumWorkers:      1,
			AllocateTimeout: time.Second,
			DestroyTimeout:  time.Second,
		},
	)

	assert.NotNil(t, p)
	assert.NoError(t, err)

	go func() {
		_, err := p.Exec(&Payload{Body: []byte("100")})
		if err != nil {
			t.Errorf("error executing payload: error %v", err)
		}

	}()
	time.Sleep(time.Millisecond * 10)

	p.Destroy()
	_, err = p.Exec(&Payload{Body: []byte("100")})
	assert.Error(t, err)
}

// identical to replace but controlled on worker side
func Test_Static_Pool_Handle_Dead(t *testing.T) {
	p, err := NewPool(
		func() *exec.Cmd { return exec.Command("php", "tests/client.php", "echo", "pipes") },
		NewPipeFactory(),
		Config{
			NumWorkers:      5,
			AllocateTimeout: time.Second,
			DestroyTimeout:  time.Second,
		},
	)
	assert.NoError(t, err)
	defer p.Destroy()

	assert.NotNil(t, p)

	for _, w := range p.workers {
		w.state.value = StateErrored
	}

	_, err = p.Exec(&Payload{Body: []byte("hello")})
	assert.Error(t, err)
}

// identical to replace but controlled on worker side
func Test_Static_Pool_Slow_Destroy(t *testing.T) {
	p, err := NewPool(
		func() *exec.Cmd { return exec.Command("php", "tests/slow-destroy.php", "echo", "pipes") },
		NewPipeFactory(),
		Config{
			NumWorkers:      5,
			AllocateTimeout: time.Second,
			DestroyTimeout:  time.Second,
		},
	)

	assert.NoError(t, err)
	assert.NotNil(t, p)

	p.Destroy()
}

func Benchmark_Pool_Allocate(b *testing.B) {
	p, _ := NewPool(
		func() *exec.Cmd { return exec.Command("php", "tests/client.php", "echo", "pipes") },
		NewPipeFactory(),
		cfg,
	)
	defer p.Destroy()

	for n := 0; n < b.N; n++ {
		w, err := p.allocateWorker()
		if err != nil {
			b.Fail()
			log.Println(err)
		}

		p.free <- w
	}
}

func Benchmark_Pool_Echo(b *testing.B) {
	p, _ := NewPool(
		func() *exec.Cmd { return exec.Command("php", "tests/client.php", "echo", "pipes") },
		NewPipeFactory(),
		cfg,
	)
	defer p.Destroy()

	for n := 0; n < b.N; n++ {
		if _, err := p.Exec(&Payload{Body: []byte("hello")}); err != nil {
			b.Fail()
		}
	}
}

func Benchmark_Pool_Echo_Batched(b *testing.B) {
	p, _ := NewPool(
		func() *exec.Cmd { return exec.Command("php", "tests/client.php", "echo", "pipes") },
		NewPipeFactory(),
		Config{
			NumWorkers:      int64(runtime.NumCPU()),
			AllocateTimeout: time.Second * 100,
			DestroyTimeout:  time.Second,
		},
	)
	defer p.Destroy()

	var wg sync.WaitGroup
	for i := 0; i < b.N; i++ {
		wg.Add(1)
		go func() {
			defer wg.Done()
			if _, err := p.Exec(&Payload{Body: []byte("hello")}); err != nil {
				b.Fail()
				log.Println(err)
			}
		}()
	}

	wg.Wait()
}

func Benchmark_Pool_Echo_Replaced(b *testing.B) {
	p, _ := NewPool(
		func() *exec.Cmd { return exec.Command("php", "tests/client.php", "echo", "pipes") },
		NewPipeFactory(),
		Config{
			NumWorkers:      1,
			MaxJobs:         1,
			AllocateTimeout: time.Second,
			DestroyTimeout:  time.Second,
		},
	)
	defer p.Destroy()

	for n := 0; n < b.N; n++ {
		if _, err := p.Exec(&Payload{Body: []byte("hello")}); err != nil {
			b.Fail()
			log.Println(err)
		}
	}
}<|MERGE_RESOLUTION|>--- conflicted
+++ resolved
@@ -201,19 +201,10 @@
 	})
 
 	// killing random worker and expecting pool to replace it
-<<<<<<< HEAD
-	p.muw.Lock()
-=======
->>>>>>> 2093cb90
 	err = p.Workers()[0].cmd.Process.Kill()
 	if err != nil {
 		t.Errorf("error killing the process: error %v", err)
 	}
-<<<<<<< HEAD
-	p.muw.Unlock()
-=======
-
->>>>>>> 2093cb90
 	<-destructed
 
 	for _, w := range p.Workers() {
